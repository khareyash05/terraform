package terraform

import (
	"fmt"
	"strings"
	"testing"

	"github.com/hashicorp/hcl/v2"
	"github.com/hashicorp/terraform/addrs"
	"github.com/hashicorp/terraform/configs"
	"github.com/hashicorp/terraform/configs/configschema"
<<<<<<< HEAD
=======
	"github.com/hashicorp/terraform/providers"
	"github.com/hashicorp/terraform/tfdiags"
>>>>>>> 9ac8e3c5
	"github.com/zclconf/go-cty/cty"
)

func TestNodeApplyableProviderExecute(t *testing.T) {
	config := &configs.Provider{
		Name: "foo",
		Config: configs.SynthBody("", map[string]cty.Value{
			"test_string": cty.StringVal("hello"),
		}),
	}
	provider := mockProviderWithConfigSchema(simpleTestSchema())
	providerAddr := addrs.AbsProviderConfig{
		Module:   addrs.RootModule,
		Provider: addrs.NewDefaultProvider("foo"),
	}

	n := &NodeApplyableProvider{&NodeAbstractProvider{
		Addr:   providerAddr,
		Config: config,
	}}

	ctx := &MockEvalContext{ProviderProvider: provider}
	ctx.installSimpleEval()
	if err := n.Execute(ctx, walkApply); err != nil {
		t.Fatalf("err: %s", err)
	}

	if !ctx.ConfigureProviderCalled {
		t.Fatal("should be called")
	}

	gotObj := ctx.ConfigureProviderConfig
	if !gotObj.Type().HasAttribute("test_string") {
		t.Fatal("configuration object does not have \"test_string\" attribute")
	}
	if got, want := gotObj.GetAttr("test_string"), cty.StringVal("hello"); !got.RawEquals(want) {
		t.Errorf("wrong configuration value\ngot:  %#v\nwant: %#v", got, want)
	}
}

func TestNodeApplyableProviderExecute_unknownImport(t *testing.T) {
	config := &configs.Provider{
		Name: "foo",
		Config: configs.SynthBody("", map[string]cty.Value{
			"test_string": cty.UnknownVal(cty.String),
		}),
	}
	provider := mockProviderWithConfigSchema(simpleTestSchema())
	providerAddr := addrs.AbsProviderConfig{
		Module:   addrs.RootModule,
		Provider: addrs.NewDefaultProvider("foo"),
	}
	n := &NodeApplyableProvider{&NodeAbstractProvider{
		Addr:   providerAddr,
		Config: config,
	}}

	ctx := &MockEvalContext{ProviderProvider: provider}
	ctx.installSimpleEval()

	diags := n.Execute(ctx, walkImport)
	if !diags.HasErrors() {
		t.Fatal("expected error, got success")
	}

	detail := `Invalid provider configuration: The configuration for provider["registry.terraform.io/hashicorp/foo"] depends on values that cannot be determined until apply.`
	if got, want := diags.Err().Error(), detail; got != want {
		t.Errorf("wrong diagnostic detail\n got: %q\nwant: %q", got, want)
	}

	if ctx.ConfigureProviderCalled {
		t.Fatal("should not be called")
	}
}

func TestNodeApplyableProviderExecute_unknownApply(t *testing.T) {
	config := &configs.Provider{
		Name: "foo",
		Config: configs.SynthBody("", map[string]cty.Value{
			"test_string": cty.UnknownVal(cty.String),
		}),
	}
	provider := mockProviderWithConfigSchema(simpleTestSchema())
	providerAddr := addrs.AbsProviderConfig{
		Module:   addrs.RootModule,
		Provider: addrs.NewDefaultProvider("foo"),
	}
	n := &NodeApplyableProvider{&NodeAbstractProvider{
		Addr:   providerAddr,
		Config: config,
	}}
	ctx := &MockEvalContext{ProviderProvider: provider}
	ctx.installSimpleEval()

	if err := n.Execute(ctx, walkApply); err != nil {
		t.Fatalf("err: %s", err)
	}

	if !ctx.ConfigureProviderCalled {
		t.Fatal("should be called")
	}

	gotObj := ctx.ConfigureProviderConfig
	if !gotObj.Type().HasAttribute("test_string") {
		t.Fatal("configuration object does not have \"test_string\" attribute")
	}
	if got, want := gotObj.GetAttr("test_string"), cty.UnknownVal(cty.String); !got.RawEquals(want) {
		t.Errorf("wrong configuration value\ngot:  %#v\nwant: %#v", got, want)
	}
}

func TestNodeApplyableProviderExecute_sensitive(t *testing.T) {
	config := &configs.Provider{
		Name: "foo",
		Config: configs.SynthBody("", map[string]cty.Value{
			"test_string": cty.StringVal("hello").Mark("sensitive"),
		}),
	}
	provider := mockProviderWithConfigSchema(simpleTestSchema())
	providerAddr := addrs.AbsProviderConfig{
		Module:   addrs.RootModule,
		Provider: addrs.NewDefaultProvider("foo"),
	}

	n := &NodeApplyableProvider{&NodeAbstractProvider{
		Addr:   providerAddr,
		Config: config,
	}}

	ctx := &MockEvalContext{ProviderProvider: provider}
	ctx.installSimpleEval()
	if err := n.Execute(ctx, walkApply); err != nil {
		t.Fatalf("err: %s", err)
	}

	if !ctx.ConfigureProviderCalled {
		t.Fatal("should be called")
	}

	gotObj := ctx.ConfigureProviderConfig
	if !gotObj.Type().HasAttribute("test_string") {
		t.Fatal("configuration object does not have \"test_string\" attribute")
	}
	if got, want := gotObj.GetAttr("test_string"), cty.StringVal("hello"); !got.RawEquals(want) {
		t.Errorf("wrong configuration value\ngot:  %#v\nwant: %#v", got, want)
	}
}

func TestNodeApplyableProviderExecute_sensitiveValidate(t *testing.T) {
	config := &configs.Provider{
		Name: "foo",
		Config: configs.SynthBody("", map[string]cty.Value{
			"test_string": cty.StringVal("hello").Mark("sensitive"),
		}),
	}
	provider := mockProviderWithConfigSchema(simpleTestSchema())
	providerAddr := addrs.AbsProviderConfig{
		Module:   addrs.RootModule,
		Provider: addrs.NewDefaultProvider("foo"),
	}

	n := &NodeApplyableProvider{&NodeAbstractProvider{
		Addr:   providerAddr,
		Config: config,
	}}

	ctx := &MockEvalContext{ProviderProvider: provider}
	ctx.installSimpleEval()
	if err := n.Execute(ctx, walkValidate); err != nil {
		t.Fatalf("err: %s", err)
	}

	if !provider.PrepareProviderConfigCalled {
		t.Fatal("should be called")
	}

	gotObj := provider.PrepareProviderConfigRequest.Config
	if !gotObj.Type().HasAttribute("test_string") {
		t.Fatal("configuration object does not have \"test_string\" attribute")
	}
	if got, want := gotObj.GetAttr("test_string"), cty.StringVal("hello"); !got.RawEquals(want) {
		t.Errorf("wrong configuration value\ngot:  %#v\nwant: %#v", got, want)
	}
}

<<<<<<< HEAD
func TestNodeApplyableProviderExecute_emptyValidate(t *testing.T) {
	config := &configs.Provider{
		Name:   "foo",
		Config: configs.SynthBody("", map[string]cty.Value{}),
	}
	provider := mockProviderWithConfigSchema(&configschema.Block{
		Attributes: map[string]*configschema.Attribute{
			"test_string": {
				Type:     cty.String,
				Required: true,
			},
		},
	})
	providerAddr := addrs.AbsProviderConfig{
		Module:   addrs.RootModule,
		Provider: addrs.NewDefaultProvider("foo"),
	}

	n := &NodeApplyableProvider{&NodeAbstractProvider{
		Addr:   providerAddr,
		Config: config,
	}}

	ctx := &MockEvalContext{ProviderProvider: provider}
	ctx.installSimpleEval()
	if err := n.Execute(ctx, walkValidate); err != nil {
		t.Fatalf("err: %s", err)
	}

	if ctx.ConfigureProviderCalled {
		t.Fatal("should not be called")
	}
=======
func TestNodeApplyableProvider_Validate(t *testing.T) {
	provider := &MockProvider{
		GetSchemaReturn: &ProviderSchema{
			Provider: &configschema.Block{
				Attributes: map[string]*configschema.Attribute{
					"region": {
						Type:     cty.String,
						Required: true,
					},
				},
			},
		},
	}
	ctx := &MockEvalContext{ProviderProvider: provider}
	ctx.installSimpleEval()

	t.Run("valid", func(t *testing.T) {
		config := &configs.Provider{
			Name: "test",
			Config: configs.SynthBody("", map[string]cty.Value{
				"region": cty.StringVal("mars"),
			}),
		}

		node := NodeApplyableProvider{
			NodeAbstractProvider: &NodeAbstractProvider{
				Addr:   mustProviderConfig(`provider["registry.terraform.io/hashicorp/aws"]`),
				Config: config,
			},
		}

		diags := node.ValidateProvider(ctx, provider)
		if diags.HasErrors() {
			t.Errorf("unexpected error with valid config: %s", diags.Err())
		}
	})

	t.Run("missing required config", func(t *testing.T) {
		node := NodeApplyableProvider{
			NodeAbstractProvider: &NodeAbstractProvider{
				Addr: mustProviderConfig(`provider["registry.terraform.io/hashicorp/aws"]`),
			},
		}

		diags := node.ValidateProvider(ctx, provider)
		if !diags.HasErrors() {
			t.Error("missing expected error with invalid config")
		}
	})
}

//This test specifically tests responses from the
//providers.PrepareProviderConfigFn. See
//TestNodeApplyableProvider_ConfigProvider_config_fn_err for
//providers.ConfigureRequest responses.
func TestNodeApplyableProvider_ConfigProvider(t *testing.T) {
	provider := &MockProvider{
		GetSchemaReturn: &ProviderSchema{
			Provider: &configschema.Block{
				Attributes: map[string]*configschema.Attribute{
					"region": {
						Type:     cty.String,
						Optional: true,
					},
				},
			},
		},
	}
	// For this test, we're returning an error for an optional argument. This
	// can happen for example if an argument is only conditionally required.
	provider.PrepareProviderConfigFn = func(req providers.PrepareProviderConfigRequest) (resp providers.PrepareProviderConfigResponse) {
		region := req.Config.GetAttr("region")
		if region.IsNull() {
			resp.Diagnostics = resp.Diagnostics.Append(fmt.Errorf("value is not found"))
		}
		return
	}
	ctx := &MockEvalContext{ProviderProvider: provider}
	ctx.installSimpleEval()

	t.Run("valid", func(t *testing.T) {
		config := &configs.Provider{
			Name: "test",
			Config: configs.SynthBody("", map[string]cty.Value{
				"region": cty.StringVal("mars"),
			}),
		}

		node := NodeApplyableProvider{
			NodeAbstractProvider: &NodeAbstractProvider{
				Addr:   mustProviderConfig(`provider["registry.terraform.io/hashicorp/aws"]`),
				Config: config,
			},
		}

		diags := node.ConfigureProvider(ctx, provider, false)
		if diags.HasErrors() {
			t.Errorf("unexpected error with valid config: %s", diags.Err())
		}
	})

	t.Run("missing required config (no config at all)", func(t *testing.T) {
		node := NodeApplyableProvider{
			NodeAbstractProvider: &NodeAbstractProvider{
				Addr: mustProviderConfig(`provider["registry.terraform.io/hashicorp/aws"]`),
			},
		}

		diags := node.ConfigureProvider(ctx, provider, false)
		if !diags.HasErrors() {
			t.Fatal("missing expected error with nil config")
		}
		if !strings.Contains(diags.Err().Error(), "requires explicit configuration") {
			t.Errorf("diagnostic is missing \"requires explicit configuration\" message: %s", diags.Err())
		}
	})

	t.Run("missing required config", func(t *testing.T) {
		config := &configs.Provider{
			Name:   "test",
			Config: hcl.EmptyBody(),
		}
		node := NodeApplyableProvider{
			NodeAbstractProvider: &NodeAbstractProvider{
				Addr:   mustProviderConfig(`provider["registry.terraform.io/hashicorp/aws"]`),
				Config: config,
			},
		}

		diags := node.ConfigureProvider(ctx, provider, false)
		if !diags.HasErrors() {
			t.Fatal("missing expected error with invalid config")
		}
		if diags.Err().Error() != "value is not found" {
			t.Errorf("wrong diagnostic: %s", diags.Err())
		}
	})

}

//This test is similar to TestNodeApplyableProvider_ConfigProvider, but tests responses from the providers.ConfigureRequest
func TestNodeApplyableProvider_ConfigProvider_config_fn_err(t *testing.T) {
	provider := &MockProvider{
		GetSchemaReturn: &ProviderSchema{
			Provider: &configschema.Block{
				Attributes: map[string]*configschema.Attribute{
					"region": {
						Type:     cty.String,
						Optional: true,
					},
				},
			},
		},
	}
	ctx := &MockEvalContext{ProviderProvider: provider}
	ctx.installSimpleEval()
	// For this test, provider.PrepareConfigFn will succeed every time but the
	// ctx.ConfigureProviderFn will return an error if a value is not found.
	//
	// This is an unlikely but real situation that occurs:
	// https://github.com/hashicorp/terraform/issues/23087
	ctx.ConfigureProviderFn = func(addr addrs.AbsProviderConfig, cfg cty.Value) (diags tfdiags.Diagnostics) {
		if cfg.IsNull() {
			diags = diags.Append(fmt.Errorf("no config provided"))
		} else {
			region := cfg.GetAttr("region")
			if region.IsNull() {
				diags = diags.Append(fmt.Errorf("value is not found"))
			}
		}
		return
	}

	t.Run("valid", func(t *testing.T) {
		config := &configs.Provider{
			Name: "test",
			Config: configs.SynthBody("", map[string]cty.Value{
				"region": cty.StringVal("mars"),
			}),
		}

		node := NodeApplyableProvider{
			NodeAbstractProvider: &NodeAbstractProvider{
				Addr:   mustProviderConfig(`provider["registry.terraform.io/hashicorp/aws"]`),
				Config: config,
			},
		}

		diags := node.ConfigureProvider(ctx, provider, false)
		if diags.HasErrors() {
			t.Errorf("unexpected error with valid config: %s", diags.Err())
		}
	})

	t.Run("missing required config (no config at all)", func(t *testing.T) {
		node := NodeApplyableProvider{
			NodeAbstractProvider: &NodeAbstractProvider{
				Addr: mustProviderConfig(`provider["registry.terraform.io/hashicorp/aws"]`),
			},
		}

		diags := node.ConfigureProvider(ctx, provider, false)
		if !diags.HasErrors() {
			t.Fatal("missing expected error with nil config")
		}
		if !strings.Contains(diags.Err().Error(), "requires explicit configuration") {
			t.Errorf("diagnostic is missing \"requires explicit configuration\" message: %s", diags.Err())
		}
	})

	t.Run("missing required config", func(t *testing.T) {
		config := &configs.Provider{
			Name:   "test",
			Config: hcl.EmptyBody(),
		}
		node := NodeApplyableProvider{
			NodeAbstractProvider: &NodeAbstractProvider{
				Addr:   mustProviderConfig(`provider["registry.terraform.io/hashicorp/aws"]`),
				Config: config,
			},
		}

		diags := node.ConfigureProvider(ctx, provider, false)
		if !diags.HasErrors() {
			t.Fatal("missing expected error with invalid config")
		}
		if diags.Err().Error() != "value is not found" {
			t.Errorf("wrong diagnostic: %s", diags.Err())
		}
	})
>>>>>>> 9ac8e3c5
}<|MERGE_RESOLUTION|>--- conflicted
+++ resolved
@@ -9,11 +9,8 @@
 	"github.com/hashicorp/terraform/addrs"
 	"github.com/hashicorp/terraform/configs"
 	"github.com/hashicorp/terraform/configs/configschema"
-<<<<<<< HEAD
-=======
 	"github.com/hashicorp/terraform/providers"
 	"github.com/hashicorp/terraform/tfdiags"
->>>>>>> 9ac8e3c5
 	"github.com/zclconf/go-cty/cty"
 )
 
@@ -199,7 +196,6 @@
 	}
 }
 
-<<<<<<< HEAD
 func TestNodeApplyableProviderExecute_emptyValidate(t *testing.T) {
 	config := &configs.Provider{
 		Name:   "foo",
@@ -232,7 +228,8 @@
 	if ctx.ConfigureProviderCalled {
 		t.Fatal("should not be called")
 	}
-=======
+}
+
 func TestNodeApplyableProvider_Validate(t *testing.T) {
 	provider := &MockProvider{
 		GetSchemaReturn: &ProviderSchema{
@@ -270,16 +267,37 @@
 		}
 	})
 
-	t.Run("missing required config", func(t *testing.T) {
-		node := NodeApplyableProvider{
-			NodeAbstractProvider: &NodeAbstractProvider{
-				Addr: mustProviderConfig(`provider["registry.terraform.io/hashicorp/aws"]`),
+	t.Run("invalid", func(t *testing.T) {
+		config := &configs.Provider{
+			Name: "test",
+			Config: configs.SynthBody("", map[string]cty.Value{
+				"region": cty.MapValEmpty(cty.String),
+			}),
+		}
+
+		node := NodeApplyableProvider{
+			NodeAbstractProvider: &NodeAbstractProvider{
+				Addr:   mustProviderConfig(`provider["registry.terraform.io/hashicorp/aws"]`),
+				Config: config,
 			},
 		}
 
 		diags := node.ValidateProvider(ctx, provider)
 		if !diags.HasErrors() {
 			t.Error("missing expected error with invalid config")
+		}
+	})
+
+	t.Run("empty config", func(t *testing.T) {
+		node := NodeApplyableProvider{
+			NodeAbstractProvider: &NodeAbstractProvider{
+				Addr: mustProviderConfig(`provider["registry.terraform.io/hashicorp/aws"]`),
+			},
+		}
+
+		diags := node.ValidateProvider(ctx, provider)
+		if diags.HasErrors() {
+			t.Errorf("unexpected error with empty config: %s", diags.Err())
 		}
 	})
 }
@@ -463,5 +481,4 @@
 			t.Errorf("wrong diagnostic: %s", diags.Err())
 		}
 	})
->>>>>>> 9ac8e3c5
 }